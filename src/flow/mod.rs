use backlog;
use channel;
use checktable;
use ops::base::Base;

use std::collections::HashMap;
use std::collections::HashSet;
use std::net::SocketAddr;
use std::sync::{Arc, Mutex};
use std::sync::mpsc;
use std::net::IpAddr;
use std::time;
use std::fmt;

use mio::net::TcpListener;

use slog;
use petgraph;
use petgraph::visit::Bfs;
use petgraph::graph::NodeIndex;

use tarpc::sync::client::{self, ClientExt};

pub mod coordination;
pub mod core;
pub mod debug;
pub mod domain;
pub mod keys;
pub mod migrate;
pub mod node;
pub mod payload;
pub mod persistence;
pub mod placement;
pub mod prelude;
pub mod statistics;

mod mutator;
mod getter;
mod transactions;

use self::prelude::{Ingredient, WorkerEndpoint, WorkerIdentifier, DataType};

pub use self::mutator::{Mutator, MutatorBuilder, MutatorError};
pub use self::getter::{Getter, ReadQuery, ReadReply, RemoteGetter, RemoteGetterBuilder};
use self::payload::{IngressFromBase, EgressForBase};


const NANOS_PER_SEC: u64 = 1_000_000_000;
macro_rules! dur_to_ns {
    ($d:expr) => {{
        let d = $d;
        d.as_secs() * NANOS_PER_SEC + d.subsec_nanos() as u64
    }}
}

type Readers = Arc<Mutex<HashMap<(NodeIndex, usize), backlog::SingleReadHandle>>>;
pub type Edge = ();

/// `Blender` is the core component of the alternate Soup implementation.
///
/// It keeps track of the structure of the underlying data flow graph and its domains. `Blender`
/// does not allow direct manipulation of the graph. Instead, changes must be instigated through a
/// `Migration`, which can be performed using `Blender::migrate`. Only one `Migration` can occur at
/// any given point in time.
pub struct Blender {
    ingredients: petgraph::Graph<node::Node, Edge>,
    source: NodeIndex,
    ndomains: usize,
    checktable: checktable::CheckTableClient,
    checktable_addr: SocketAddr,
    sharding_enabled: bool,

    domain_config: domain::Config,

    /// Parameters for persistence code.
    persistence: persistence::Parameters,
    materializations: migrate::materialization::Materializations,

    domains: HashMap<domain::Index, domain::DomainHandle>,
    channel_coordinator: Arc<prelude::ChannelCoordinator>,
    debug_channel: Option<SocketAddr>,

    listen_addr: IpAddr,
    readers: Readers,
    workers: HashMap<WorkerIdentifier, WorkerEndpoint>,
    remote_readers: HashMap<(domain::Index, usize), SocketAddr>,

    /// State between migrations
    deps: HashMap<domain::Index, (IngressFromBase, EgressForBase)>,
<<<<<<< HEAD
=======
    remap: HashMap<domain::Index, HashMap<NodeIndex, prelude::IndexPair>>,
>>>>>>> f7f38105

    log: slog::Logger,
}

impl Default for Blender {
    fn default() -> Self {
        Blender::with_listen("127.0.0.1".parse().unwrap())
    }
}

impl Blender {
    /// Construct a new, empty `Blender`
    pub fn new() -> Self {
        Blender::default()
    }

    /// Construct `Blender` with a specified listening interface
    pub fn with_listen(addr: IpAddr) -> Self {
        let mut g = petgraph::Graph::new();
        let source = g.add_node(node::Node::new(
            "source",
            &["because-type-inference"],
            node::special::Source,
            true,
        ));

        let checktable_addr =
            checktable::service::CheckTableServer::start(SocketAddr::new(addr.clone(), 0));
        let checktable =
            checktable::CheckTableClient::connect(checktable_addr, client::Options::default())
                .unwrap();
        let log = slog::Logger::root(slog::Discard, o!());
        let materializations = migrate::materialization::Materializations::new(&log);

        Blender {
            ingredients: g,
            source: source,
            ndomains: 0,
            checktable,
            checktable_addr,
            sharding_enabled: true,
            materializations: materializations,

            domain_config: domain::Config {
                concurrent_replays: 512,
                replay_batch_timeout: time::Duration::from_millis(1),
                replay_batch_size: 32,
            },

            persistence: persistence::Parameters::default(),

            domains: Default::default(),
            channel_coordinator: Arc::new(prelude::ChannelCoordinator::new()),
            debug_channel: None,

            listen_addr: addr,
            readers: Arc::default(),
            workers: HashMap::default(),
            remote_readers: HashMap::default(),

            deps: HashMap::default(),
<<<<<<< HEAD
=======
            remap: HashMap::default(),
>>>>>>> f7f38105

            log: log,
        }
    }

    /// Set the maximum number of concurrent partial replay requests a domain can have outstanding
    /// at any given time.
    ///
    /// Note that this number *must* be greater than the width (in terms of number of ancestors) of
    /// the widest union in the graph, otherwise a deadlock will occur.
    pub fn set_max_concurrent_replay(&mut self, n: usize) {
        self.domain_config.concurrent_replays = n;
    }

    /// Set the maximum number of partial replay responses that can be aggregated into a single
    /// replay batch.
    pub fn set_partial_replay_batch_size(&mut self, n: usize) {
        self.domain_config.replay_batch_size = n;
    }

    /// Set the longest time a partial replay response can be delayed.
    pub fn set_partial_replay_batch_timeout(&mut self, t: time::Duration) {
        self.domain_config.replay_batch_timeout = t;
    }

    /// Disable partial materialization for all subsequent migrations
    pub fn disable_partial(&mut self) {
        self.materializations.disable_partial();
    }

    /// Disable sharding for all subsequent migrations
    pub fn disable_sharding(&mut self) {
        self.sharding_enabled = false;
    }

    /// Adds another worker to host domains.
    pub fn add_worker(&mut self, addr: SocketAddr, sender: WorkerEndpoint) {
        if !self.workers.contains_key(&addr) {
            debug!(self.log, "added new worker {:?} to Blender", addr);
            self.workers.insert(addr.clone(), sender);
        } else {
            warn!(
                self.log,
                "worker {:?} already exists; ignoring request to add it!",
                addr
            );
        }
    }

    /// Return the number of workers currently registered.
    pub fn worker_count(&self) -> usize {
        self.workers.len()
    }

    /// Tell the blender about a remote domain so that reads can be routed to the worker that
    /// maintains it.
    pub fn register_remote_domain(
        &mut self,
        index: domain::Index,
        shard: usize,
        read_addr: SocketAddr,
    ) {
        if !self.remote_readers.contains_key(&(index, shard)) {
            debug!(
                self.log,
                "added new remote domain {:?} with read_addr {:} to Blender",
                (index, shard),
                read_addr,
            );
            self.remote_readers.insert((index, shard), read_addr);
        } else {
            warn!(
                self.log,
                "remote domain {:?} already exists; ignoring request to add it!",
                (index, shard)
            );
        }
    }

    /// Use a debug channel. This function may only be called once because the receiving end it
    /// returned.
    pub fn create_debug_channel(&mut self) -> TcpListener {
        assert!(self.debug_channel.is_none());
        let addr: SocketAddr = "127.0.0.1:0".parse().unwrap();
        let listener = TcpListener::bind(&addr).unwrap();
        self.debug_channel = Some(listener.local_addr().unwrap());
        listener
    }

    /// Controls the persistence mode, and parameters related to persistence.
    ///
    /// Three modes are available:
    ///
    ///  1. `DurabilityMode::Permanent`: all writes to base nodes should be written to disk.
    ///  2. `DurabilityMode::DeleteOnExit`: all writes are written to disk, but the log is
    ///     deleted once the `Blender` is dropped. Useful for tests.
    ///  3. `DurabilityMode::MemoryOnly`: no writes to disk, store all writes in memory.
    ///     Useful for baseline numbers.
    ///
    /// `queue_capacity` indicates the number of packets that should be buffered until
    /// flushing, and `flush_timeout` indicates the length of time to wait before flushing
    /// anyway.
    ///
    /// Must be called before any domains have been created.
    pub fn with_persistence_options(&mut self, params: persistence::Parameters) {
        assert_eq!(self.ndomains, 0);
        self.persistence = params;
    }

    /// Set the `Logger` to use for internal log messages.
    ///
    /// By default, all log messages are discarded.
    pub fn log_with(&mut self, log: slog::Logger) {
        self.log = log;
        self.materializations.set_logger(&self.log);
    }

    /// Adds a new user universe to the Blender.
    /// User universes automatically enforce security policies.
    pub fn add_universe(&mut self, context: HashMap<String, DataType>) -> Migration {
        info!(self.log, "Adding a new Soup universe");
        let miglog = self.log.new(o!());
        Migration {
            mainline: self,
            added: Default::default(),
            columns: Default::default(),
            readers: Default::default(),

            start: time::Instant::now(),
            log: miglog,
            context: context,
        }
    }

    /// Start setting up a new `Migration`.
    #[deprecated]
    pub fn start_migration(&mut self) -> Migration {
        info!(self.log, "starting migration");
        let miglog = self.log.new(o!());
        Migration {
            mainline: self,
            added: Default::default(),
            columns: Default::default(),
            readers: Default::default(),
            context: Default::default(),

            start: time::Instant::now(),
            log: miglog,
        }
    }

    /// Perform a new query schema migration.
    pub fn migrate<F, T>(&mut self, f: F) -> T
    where
        F: FnOnce(&mut Migration) -> T,
    {
        info!(self.log, "starting migration");
        let miglog = self.log.new(o!());
        let mut m = Migration {
            mainline: self,
            added: Default::default(),
            columns: Default::default(),
            readers: Default::default(),
            context: Default::default(),
            start: time::Instant::now(),
            log: miglog,
        };
        let r = f(&mut m);
        m.commit();
        r
    }

    /// Get a boxed function which can be used to validate tokens.
    pub fn get_validator(&self) -> Box<Fn(&checktable::Token) -> bool> {
        let checktable =
            checktable::CheckTableClient::connect(self.checktable_addr, client::Options::default())
                .unwrap();
        Box::new(move |t: &checktable::Token| {
            checktable.validate_token(t.clone()).unwrap()
        })
    }

    #[cfg(test)]
    pub fn graph(&self) -> &prelude::Graph {
        &self.ingredients
    }

    /// Get references to all known input nodes.
    ///
    /// Input nodes are here all nodes of type `Base`. The addresses returned by this function will
    /// all have been returned as a key in the map from `commit` at some point in the past.
    ///
    /// This function will only tell you which nodes are input nodes in the graph. To obtain a
    /// function for inserting writes, use `Blender::get_putter`.
    pub fn inputs(&self) -> Vec<(prelude::NodeIndex, &node::Node)> {
        self.ingredients
            .neighbors_directed(self.source, petgraph::EdgeDirection::Outgoing)
            .map(|n| {
                let base = &self.ingredients[n];
                assert!(base.is_internal());
                assert!(base.get_base().is_some());
                (n.into(), base)
            })
            .collect()
    }

    /// Get a reference to all known output nodes.
    ///
    /// Output nodes here refers to nodes of type `Reader`, which is the nodes created in response
    /// to calling `.maintain` or `.stream` for a node during a migration.
    ///
    /// This function will only tell you which nodes are output nodes in the graph. To obtain a
    /// function for performing reads, call `.get_reader()` on the returned reader.
    pub fn outputs(&self) -> Vec<(prelude::NodeIndex, &node::Node)> {
        self.ingredients
            .externals(petgraph::EdgeDirection::Outgoing)
            .filter_map(|n| {
                self.ingredients[n].with_reader(|r| {
                    // we want to give the the node that is being materialized
                    // not the reader node itself
                    let src = r.is_for();
                    (src, &self.ingredients[src])
                })
            })
            .collect()
    }

    fn find_getter_for(&self, node: prelude::NodeIndex) -> Option<NodeIndex> {
        // reader should be a child of the given node. however, due to sharding, it may not be an
        // *immediate* child. furthermore, once we go beyond depth 1, we may accidentally hit an
        // *unrelated* reader node. to account for this, readers keep track of what node they are
        // "for", and we simply search for the appropriate reader by that metric. since we know
        // that the reader must be relatively close, a BFS search is the way to go.
        // presumably only
        let mut bfs = Bfs::new(&self.ingredients, node);
        let mut reader = None;
        while let Some(child) = bfs.next(&self.ingredients) {
            if self.ingredients[child]
                .with_reader(|r| r.is_for() == node)
                .unwrap_or(false)
            {
                reader = Some(child);
                break;
            }
        }

        reader
    }

    /// Obtain a `Getter` that allows querying a given (already maintained) reader node.
    pub fn get_getter(&self, node: prelude::NodeIndex) -> Option<Getter> {
        self.find_getter_for(node).and_then(|r| {
            let sharded = !self.ingredients[r].sharded_by().is_none();
            Getter::new(r, sharded, &self.readers, &self.ingredients)
        })
    }

    /// Obtain a `RemoteGetterBuilder` that can be sent to a client and then used to query a given
    /// (already maintained) reader node.
    pub fn get_remote_getter_builder(
        &self,
        node: prelude::NodeIndex,
    ) -> Option<RemoteGetterBuilder> {
        self.find_getter_for(node).map(|r| {
            let domain = self.ingredients[r].domain();
            let shards = (0..self.domains[&domain].shards())
                .map(|i| self.remote_readers.get(&(domain, i)).unwrap().clone())
                .collect();

            RemoteGetterBuilder { node: r, shards }
        })
    }

    /// Convience method that obtains a MutatorBuilder and then calls build() on it.
    pub fn get_mutator(&self, base: prelude::NodeIndex) -> Mutator {
        self.get_mutator_builder(base)
            .build(SocketAddr::new(self.listen_addr, 0))
    }

    /// Obtain a MutatorBuild that can be used to construct a Mutator to perform writes and deletes
    /// from the given base node.
    pub fn get_mutator_builder(&self, base: prelude::NodeIndex) -> MutatorBuilder {
        let node = &self.ingredients[base];

        trace!(self.log, "creating mutator"; "for" => base.index());

        let mut key = self.ingredients[base]
            .suggest_indexes(base)
            .remove(&base)
            .map(|(c, _)| c)
            .unwrap_or_else(Vec::new);
        let mut is_primary = false;
        if key.is_empty() {
            if let prelude::Sharding::ByColumn(col) = self.ingredients[base].sharded_by() {
                key = vec![col];
            }
        } else {
            is_primary = true;
        }


        let txs = (0..self.domains[&node.domain()].shards())
            .map(|i| {
                self.channel_coordinator
                    .get_addr(&(node.domain(), i))
                    .unwrap()
            })
            .collect();

        let num_fields = node.fields().len();
        let base_operator = node.get_base()
            .expect("asked to get mutator for non-base node");
        MutatorBuilder {
            txs,
            addr: (*node.local_addr()).into(),
            key: key,
            key_is_primary: is_primary,
            transactional: self.ingredients[base].is_transactional(),
            dropped: base_operator.get_dropped(),
            expected_columns: num_fields - base_operator.get_dropped().len(),
            is_local: true,
        }
    }

    /// Get statistics about the time spent processing different parts of the graph.
    pub fn get_statistics(&mut self) -> statistics::GraphStats {
        // TODO: request stats from domains in parallel.
        let domains = self.domains
            .iter_mut()
            .flat_map(|(di, s)| {
                s.send(box payload::Packet::GetStatistics).unwrap();
                s.wait_for_statistics()
                    .unwrap()
                    .into_iter()
                    .enumerate()
                    .map(move |(i, (domain_stats, node_stats))| {
                        let node_map = node_stats
                            .into_iter()
                            .map(|(ni, ns)| (ni.into(), ns))
                            .collect();

                        ((di.clone(), i), (domain_stats, node_map))
                    })
            })
            .collect();

        statistics::GraphStats { domains: domains }
    }
}

// Using this format trait will omit egress and sharder nodes.
impl fmt::LowerHex for Blender {
    fn fmt(&self, f: &mut fmt::Formatter) -> fmt::Result {
        use petgraph::visit::EdgeRef;
        let indentln = |f: &mut fmt::Formatter| write!(f, "    ");

        // Output header.
        writeln!(f, "digraph {{")?;

        // Output global formatting.
        indentln(f)?;
        writeln!(f, "node [shape=record, fontsize=10]")?;

        // Output node descriptions.

        let mut nodes = Vec::new();
        nodes.push(self.source);

        let mut visited = HashSet::new();
        while !nodes.is_empty() {
            let n = nodes.pop().unwrap();
            if visited.contains(&n) {
                continue;
            }
            if self.ingredients[n].is_internal() {
                indentln(f)?;
                write!(f, "{}", n.index())?;
                self.ingredients[n].describe(f, n)?;
            }

            let mut targets: Vec<NodeIndex> =
                self.ingredients.edges(n).map(|e| e.target()).collect();
            let mut propagated_targets = HashSet::new();

            while !targets.is_empty() {
                let node = targets.pop().unwrap();
                if !self.ingredients[node].is_internal() {
                    for e in self.ingredients.edges(node) {
                        targets.push(e.target());
                    }
                } else {
                    propagated_targets.insert(node);
                }
            }

            for target in propagated_targets {
                indentln(f)?;
                write!(f, "{} -> {}", n.index(), target.index())?;
                writeln!(f, "")?;
                nodes.push(target);
            }

            visited.insert(n);
        }

        // Output footer.
        write!(f, "}}")?;

        Ok(())
    }
}

impl fmt::Display for Blender {
    fn fmt(&self, f: &mut fmt::Formatter) -> fmt::Result {
        let indentln = |f: &mut fmt::Formatter| write!(f, "    ");

        // Output header.
        writeln!(f, "digraph {{")?;

        // Output global formatting.
        indentln(f)?;
        writeln!(f, "node [shape=record, fontsize=10]")?;

        // Output node descriptions.
        for index in self.ingredients.node_indices() {
            indentln(f)?;
            write!(f, "{}", index.index())?;
            self.ingredients[index].describe(f, index)?;
        }

        // Output edges.
        for (_, edge) in self.ingredients.raw_edges().iter().enumerate() {
            indentln(f)?;
            write!(f, "{} -> {}", edge.source().index(), edge.target().index())?;
            writeln!(f, "")?;
        }

        // Output footer.
        write!(f, "}}")?;

        Ok(())
    }
}

enum ColumnChange {
    Add(String, prelude::DataType),
    Drop(usize),
}

/// A `Migration` encapsulates a number of changes to the Soup data flow graph.
///
/// Only one `Migration` can be in effect at any point in time. No changes are made to the running
/// graph until the `Migration` is committed (using `Migration::commit`).
pub struct Migration<'a> {
    mainline: &'a mut Blender,
    added: Vec<NodeIndex>,
    columns: Vec<(NodeIndex, ColumnChange)>,
    readers: HashMap<NodeIndex, NodeIndex>,

    /// Additional migration information provided by the client
    context: HashMap<String, DataType>,

    start: time::Instant,
    log: slog::Logger,
}

impl<'a> Migration<'a> {
    /// Add the given `Ingredient` to the Soup.
    ///
    /// The returned identifier can later be used to refer to the added ingredient.
    /// Edges in the data flow graph are automatically added based on the ingredient's reported
    /// `ancestors`.
    pub fn add_ingredient<S1, FS, S2, I>(
        &mut self,
        name: S1,
        fields: FS,
        mut i: I,
    ) -> prelude::NodeIndex
    where
        S1: ToString,
        S2: ToString,
        FS: IntoIterator<Item = S2>,
        I: prelude::Ingredient + Into<prelude::NodeOperator>,
    {
        i.on_connected(&self.mainline.ingredients);
        let parents = i.ancestors();

        let transactional = !parents.is_empty()
            && parents
                .iter()
                .all(|&p| self.mainline.ingredients[p].is_transactional());

        // add to the graph
        let ni = self.mainline.ingredients.add_node(node::Node::new(
            name.to_string(),
            fields,
            i.into(),
            transactional,
        ));
        info!(self.log,
              "adding new node";
              "node" => ni.index(),
              "type" => format!("{:?}", self.mainline.ingredients[ni])
        );

        // keep track of the fact that it's new
        self.added.push(ni);
        // insert it into the graph
        if parents.is_empty() {
            self.mainline
                .ingredients
                .add_edge(self.mainline.source, ni, ());
        } else {
            for parent in parents {
                self.mainline.ingredients.add_edge(parent, ni, ());
            }
        }
        // and tell the caller its id
        ni.into()
    }

    /// Returns the context of this migration
    pub fn context(&self) -> HashMap<String, DataType> {
        self.context.clone()
    }

    /// Returns the universe in which this migration is operating in.
    /// If not specified, assumes `global` universe.
    pub fn universe(&self) -> DataType {
        match self.context.get("id") {
            Some(id) => id.clone(),
            None => "global".into(),
        }
    }

    /// Add a transactional base node to the graph
    pub fn add_transactional_base<S1, FS, S2>(
        &mut self,
        name: S1,
        fields: FS,
        mut b: Base,
    ) -> prelude::NodeIndex
    where
        S1: ToString,
        S2: ToString,
        FS: IntoIterator<Item = S2>,
    {
        b.on_connected(&self.mainline.ingredients);
        let b: prelude::NodeOperator = b.into();

        // add to the graph
        let ni = self.mainline
            .ingredients
            .add_node(node::Node::new(name.to_string(), fields, b, true));
        info!(self.log,
              "adding new node";
              "node" => ni.index(),
              "type" => format!("{:?}", self.mainline.ingredients[ni])
        );

        // keep track of the fact that it's new
        self.added.push(ni);
        // insert it into the graph
        self.mainline
            .ingredients
            .add_edge(self.mainline.source, ni, ());
        // and tell the caller its id
        ni.into()
    }

    /// Add a new column to a base node.
    ///
    /// Note that a default value must be provided such that old writes can be converted into this
    /// new type.
    pub fn add_column<S: ToString>(
        &mut self,
        node: prelude::NodeIndex,
        field: S,
        default: prelude::DataType,
    ) -> usize {
        // not allowed to add columns to new nodes
        assert!(!self.added.iter().any(|&ni| ni == node));

        let field = field.to_string();
        let base = &mut self.mainline.ingredients[node];
        assert!(base.is_internal() && base.get_base().is_some());

        // we need to tell the base about its new column and its default, so that old writes that
        // do not have it get the additional value added to them.
        let col_i1 = base.add_column(&field);
        // we can't rely on DerefMut, since it disallows mutating Taken nodes
        {
            let col_i2 = base.inner_mut()
                .get_base_mut()
                .unwrap()
                .add_column(default.clone());
            assert_eq!(col_i1, col_i2);
        }

        // also eventually propagate to domain clone
        self.columns.push((node, ColumnChange::Add(field, default)));

        col_i1
    }

    /// Drop a column from a base node.
    pub fn drop_column(&mut self, node: prelude::NodeIndex, column: usize) {
        // not allowed to drop columns from new nodes
        assert!(!self.added.iter().any(|&ni| ni == node));

        let base = &mut self.mainline.ingredients[node];
        assert!(base.is_internal() && base.get_base().is_some());

        // we need to tell the base about the dropped column, so that old writes that contain that
        // column will have it filled in with default values (this is done in Mutator).
        // we can't rely on DerefMut, since it disallows mutating Taken nodes
        base.inner_mut().get_base_mut().unwrap().drop_column(column);

        // also eventually propagate to domain clone
        self.columns.push((node, ColumnChange::Drop(column)));
    }

    #[cfg(test)]
    pub fn graph(&self) -> &prelude::Graph {
        self.mainline.graph()
    }

    fn ensure_reader_for(&mut self, n: prelude::NodeIndex) {
        if !self.readers.contains_key(&n) {
            // make a reader
            let r = node::special::Reader::new(n);
            let r = self.mainline.ingredients[n].mirror(r);
            let r = self.mainline.ingredients.add_node(r);
            self.mainline.ingredients.add_edge(n, r, ());
            self.readers.insert(n, r);
        }
    }

    fn ensure_token_generator(&mut self, n: prelude::NodeIndex, key: usize) {
        let ri = self.readers[&n];
        if self.mainline.ingredients[ri]
            .with_reader(|r| r.token_generator().is_some())
            .expect("tried to add token generator to non-reader node")
        {
            return;
        }

        // A map from base node to the column in that base node whose value must match the value of
        // this node's column to cause a conflict. Is None for a given base node if any write to
        // that base node might cause a conflict.
        let base_columns: Vec<(_, Option<_>)> =
            keys::provenance_of(&self.mainline.ingredients, n, key, |_, _, _| None)
                .into_iter()
                .map(|path| {
                    // we want the base node corresponding to each path
                    path.into_iter().last().unwrap()
                })
                .collect();

        let coarse_parents = base_columns
            .iter()
            .filter_map(|&(ni, o)| if o.is_none() { Some(ni) } else { None })
            .collect();

        let granular_parents = base_columns
            .into_iter()
            .filter_map(|(ni, o)| if o.is_some() {
                Some((ni, o.unwrap()))
            } else {
                None
            })
            .collect();

        let token_generator = checktable::TokenGenerator::new(coarse_parents, granular_parents);
        self.mainline
            .checktable
            .track(token_generator.clone())
            .unwrap();

        self.mainline.ingredients[ri].with_reader_mut(|r| {
            r.set_token_generator(token_generator);
        });
    }

    /// Set up the given node such that its output can be efficiently queried.
    ///
    /// To query into the maintained state, use `Blender::get_getter` or
    /// `Blender::get_transactional_getter`
    pub fn maintain(&mut self, n: prelude::NodeIndex, key: usize) {
        self.ensure_reader_for(n);
        if self.mainline.ingredients[n].is_transactional() {
            self.ensure_token_generator(n, key);
        }

        let ri = self.readers[&n];

        self.mainline.ingredients[ri].with_reader_mut(|r| r.set_key(key));
    }

    /// Obtain a channel that is fed by the output stream of the given node.
    ///
    /// As new updates are processed by the given node, its outputs will be streamed to the
    /// returned channel. Node that this channel is *not* bounded, and thus a receiver that is
    /// slower than the system as a hole will accumulate a large buffer over time.
    pub fn stream(&mut self, n: prelude::NodeIndex) -> mpsc::Receiver<Vec<node::StreamUpdate>> {
        self.ensure_reader_for(n);
        let (tx, rx) = mpsc::channel();
        let mut tx = channel::StreamSender::from_local(tx);

        // If the reader hasn't been incorporated into the graph yet, just add the streamer
        // directly.
        let ri = self.readers[&n];
        let mut res = None;
        self.mainline.ingredients[ri].with_reader_mut(|r| {
            res = Some(r.add_streamer(tx));
        });
        tx = match res.unwrap() {
            Ok(_) => return rx,
            Err(tx) => tx,
        };


        // Otherwise, send a message to the reader's domain to have it add the streamer.
        let reader = &self.mainline.ingredients[self.readers[&n]];
        self.mainline
            .domains
            .get_mut(&reader.domain())
            .unwrap()
            .send(box payload::Packet::AddStreamer {
                node: *reader.local_addr(),
                new_streamer: tx,
            })
            .unwrap();

        rx
    }

    /// Commit the changes introduced by this `Migration` to the master `Soup`.
    ///
    /// This will spin up an execution thread for each new thread domain, and hook those new
    /// domains into the larger Soup graph. The returned map contains entry points through which
    /// new updates should be sent to introduce them into the Soup.
    pub fn commit(self) {
        info!(self.log, "finalizing migration"; "#nodes" => self.added.len());

        let log = self.log;
        let start = self.start;
        let mut mainline = self.mainline;
        let mut new: HashSet<_> = self.added.into_iter().collect();

        // Readers are nodes too.
        for (_parent, reader) in self.readers {
            new.insert(reader);
        }

        // Shard the graph as desired
        let mut swapped0 = if mainline.sharding_enabled {
            migrate::sharding::shard(&log, &mut mainline.ingredients, mainline.source, &mut new)
        } else {
            HashMap::default()
        };

        // Assign domains
        migrate::assignment::assign(
            &log,
            &mut mainline.ingredients,
            mainline.source,
            &new,
            &mut mainline.ndomains,
        );

        // Set up ingress and egress nodes
        let swapped1 =
            migrate::routing::add(&log, &mut mainline.ingredients, mainline.source, &mut new);

        // Merge the swap lists
        for ((dst, src), instead) in swapped1 {
            use std::collections::hash_map::Entry;
            match swapped0.entry((dst, src)) {
                Entry::Occupied(mut instead0) => {
                    if &instead != instead0.get() {
                        // This can happen if sharding decides to add a Sharder *under* a node,
                        // and routing decides to add an ingress/egress pair between that node
                        // and the Sharder. It's perfectly okay, but we should prefer the
                        // "bottommost" swap to take place (i.e., the node that is *now*
                        // closest to the dst node). This *should* be the sharding node, unless
                        // routing added an ingress *under* the Sharder. We resolve the
                        // collision by looking at which translation currently has an adge from
                        // `src`, and then picking the *other*, since that must then be node
                        // below.
                        if mainline.ingredients.find_edge(src, instead).is_some() {
                            // src -> instead -> instead0 -> [children]
                            // from [children]'s perspective, we should use instead0 for from, so
                            // we can just ignore the `instead` swap.
                        } else {
                            // src -> instead0 -> instead -> [children]
                            // from [children]'s perspective, we should use instead for src, so we
                            // need to prefer the `instead` swap.
                            *instead0.get_mut() = instead;
                        }
                    }
                }
                Entry::Vacant(hole) => {
                    hole.insert(instead);
                }
            }

            // we may also already have swapped the parents of some node *to* `src`. in
            // swapped0. we want to change that mapping as well, since lookups in swapped
            // aren't recursive.
            for (_, instead0) in swapped0.iter_mut() {
                if *instead0 == src {
                    *instead0 = instead;
                }
            }
        }
        let swapped = swapped0;

        // Find all nodes for domains that have changed
        let changed_domains: HashSet<domain::Index> = new.iter()
            .filter(|&&ni| !mainline.ingredients[ni].is_dropped())
            .map(|&ni| mainline.ingredients[ni].domain())
            .collect();

        let mut domain_new_nodes = new.iter()
            .filter(|&&ni| ni != mainline.source)
            .filter(|&&ni| !mainline.ingredients[ni].is_dropped())
            .map(|&ni| {
                (mainline.ingredients[ni].domain(), ni)
            })
            .fold(HashMap::new(), |mut dns, (d, ni)| {
                dns.entry(d).or_insert_with(Vec::new).push(ni);
                dns
            });

        // Assign local addresses to all new nodes, and initialize them
        for (domain, nodes) in &mut domain_new_nodes {
            // Number of pre-existing nodes
            let mut nnodes = mainline.remap.entry(*domain).or_insert_with(HashMap::new).len();

            if nodes.is_empty() {
                // Nothing to do here
                continue;
            }

            let log = log.new(o!("domain" => domain.index()));

            // Give local addresses to every (new) node
            for &ni in nodes.iter() {
                debug!(log,
                       "assigning local index";
                       "type" => format!("{:?}", mainline.ingredients[ni]),
                       "node" => ni.index(),
                       "local" => nnodes
                );

                let mut ip: prelude::IndexPair = ni.into();
                ip.set_local(unsafe { prelude::LocalNodeIndex::make(nnodes as u32) });
                mainline.ingredients[ni].set_finalized_addr(ip);
                mainline.remap.entry(*domain).or_insert_with(HashMap::new).insert(ni, ip);
                nnodes += 1;
            }

            // Initialize each new node
            for &ni in nodes.iter() {
                if mainline.ingredients[ni].is_internal() {
                    // Figure out all the remappings that have happened
                    // NOTE: this has to be *per node*, since a shared parent may be remapped
                    // differently to different children (due to sharding for example). we just
                    // allocate it once though.
                    let mut remap = mainline.remap[domain].clone();

                    // Parents in other domains have been swapped for ingress nodes.
                    // Those ingress nodes' indices are now local.
                    for (&(dst, src), &instead) in &swapped {
                        if dst != ni {
                            // ignore mappings for other nodes
                            continue;
                        }

                        let old = remap.insert(src, mainline.remap[domain][&instead]);
                        assert_eq!(old, None);
                    }

                    trace!(log, "initializing new node"; "node" => ni.index());
                    mainline
                        .ingredients
                        .node_weight_mut(ni)
                        .unwrap()
                        .on_commit(&remap);
                }
            }
        }

        // at this point, we've hooked up the graph such that, for any given domain, the graph
        // looks like this:
        //
        //      o (egress)
        //     +.\......................
        //     :  o (ingress)
        //     :  |
        //     :  o-------------+
        //     :  |             |
        //     :  o             o
        //     :  |             |
        //     :  o (egress)    o (egress)
        //     +..|...........+.|..........
        //     :  o (ingress) : o (ingress)
        //     :  |\          :  \
        //     :  | \         :   o
        //
        // etc.
        // println!("{}", mainline);

<<<<<<< HEAD
        let mut uninformed_domain_nodes = domain_nodes.clone();
        let new_deps = migrate::transactions::analyze_graph(
=======
        migrate::transactions::analyze_graph(
>>>>>>> f7f38105
            &mainline.ingredients,
            mainline.source,
            domain_new_nodes,
            &mut mainline.deps,
        );
<<<<<<< HEAD
        migrate::transactions::merge_deps(&mut mainline.deps, new_deps);
=======

        let mut uninformed_domain_nodes = mainline
            .ingredients
            .node_indices()
            .filter(|&ni| ni != mainline.source)
            .filter(|&ni| !mainline.ingredients[ni].is_dropped())
            .map(|ni| {
                (mainline.ingredients[ni].domain(), ni, new.contains(&ni))
            })
            .fold(HashMap::new(), |mut dns, (d, ni, new)| {
                dns.entry(d).or_insert_with(Vec::new).push((ni, new));
                dns
        });
>>>>>>> f7f38105

        let (start_ts, end_ts, prevs) =
            mainline.checktable.perform_migration(mainline.deps.clone()).unwrap();

        info!(log, "migration claimed timestamp range"; "start" => start_ts, "end" => end_ts);

        // take snapshow of workers that are currently around; for type and lifetime reasons, we
        // have to copy the HashMap here, it seems.
        let mut workers = mainline.workers.clone();
        let placer_workers = workers.clone(); // XXX unnecessary clone
        let mut placer = placement::RoundRobinPlacer::new(&placer_workers);

        // Boot up new domains (they'll ignore all updates for now)
        debug!(log, "booting new domains");
        for domain in changed_domains {
            if mainline.domains.contains_key(&domain) {
                // this is not a new domain
                continue;
            }

            let nodes = uninformed_domain_nodes.remove(&domain).unwrap();
            let d = domain::DomainHandle::new(
                domain,
                mainline.ingredients[nodes[0].0].sharded_by(),
                &log,
                &mut mainline.ingredients,
                &mainline.readers,
                &mainline.domain_config,
                nodes,
                &mainline.persistence,
                &mainline.listen_addr,
                &mainline.checktable_addr,
                &mainline.channel_coordinator,
                &mainline.debug_channel,
                &mut workers,
                &mut placer,
                start_ts,
            );
            mainline.domains.insert(domain, d);
        }

        // Add any new nodes to existing domains (they'll also ignore all updates for now)
        debug!(log, "mutating existing domains");
        migrate::augmentation::inform(
            &log,
            &mut mainline,
            uninformed_domain_nodes,
            start_ts,
            prevs.unwrap(),
        );

        // Tell all base nodes about newly added columns
        for (ni, change) in self.columns {
            let n = &mainline.ingredients[ni];
            let m = match change {
                ColumnChange::Add(field, default) => box payload::Packet::AddBaseColumn {
                    node: *n.local_addr(),
                    field: field,
                    default: default,
                },
                ColumnChange::Drop(column) => box payload::Packet::DropBaseColumn {
                    node: *n.local_addr(),
                    column: column,
                },
            };

            let domain = mainline.domains.get_mut(&n.domain()).unwrap();

            domain.send(m).unwrap();
            domain.wait_for_ack().unwrap();
        }

        // Set up inter-domain connections
        // NOTE: once we do this, we are making existing domains block on new domains!
        info!(log, "bringing up inter-domain connections");
        migrate::routing::connect(&log, &mut mainline.ingredients, &mut mainline.domains, &new);

        // And now, the last piece of the puzzle -- set up materializations
        info!(log, "initializing new materializations");
        mainline
            .materializations
            .commit(&mainline.ingredients, &new, &mut mainline.domains);

        info!(log, "finalizing migration");

        // Ideally this should happen as part of checktable::perform_migration(), but we don't know
        // the replay paths then. It is harmless to do now since we know the new replay paths won't
        // request timestamps until after the migration in finished.
        mainline
            .checktable
            .add_replay_paths(mainline.materializations.domains_on_path.clone())
            .unwrap();

        migrate::transactions::finalize(mainline.deps.clone(), &log, &mut mainline.domains, end_ts);

        warn!(log, "migration completed"; "ms" => dur_to_ns!(start.elapsed()) / 1_000_000);
    }
}

impl Drop for Blender {
    fn drop(&mut self) {
        for (_, d) in &mut self.domains {
            // don't unwrap, because given domain may already have terminated
            drop(d.send(box payload::Packet::Quit));
        }
        for (_, mut d) in self.domains.drain() {
            d.wait();
        }
    }
}

#[cfg(test)]
mod tests {
    use super::*;

    // Blender without any domains gets dropped once it leaves the scope.
    #[test]
    fn it_works_default() {
        // Blender gets dropped. It doesn't have Domains, so we don't see any dropped.
        let b = Blender::default();
        assert_eq!(b.ndomains, 0);
    }

    // Blender with a few domains drops them once it leaves the scope.
    #[test]
    fn it_works_blender_with_migration() {
        use Recipe;

        let r_txt = "CREATE TABLE a (x int, y int, z int);\n
                     CREATE TABLE b (r int, s int);\n";
        let mut r = Recipe::from_str(r_txt, None).unwrap();

        let mut b = Blender::new();
        b.migrate(|mig| {
            assert!(r.activate(mig, false).is_ok());
        });
    }
}<|MERGE_RESOLUTION|>--- conflicted
+++ resolved
@@ -87,10 +87,7 @@
 
     /// State between migrations
     deps: HashMap<domain::Index, (IngressFromBase, EgressForBase)>,
-<<<<<<< HEAD
-=======
     remap: HashMap<domain::Index, HashMap<NodeIndex, prelude::IndexPair>>,
->>>>>>> f7f38105
 
     log: slog::Logger,
 }
@@ -152,10 +149,7 @@
             remote_readers: HashMap::default(),
 
             deps: HashMap::default(),
-<<<<<<< HEAD
-=======
             remap: HashMap::default(),
->>>>>>> f7f38105
 
             log: log,
         }
@@ -1070,20 +1064,12 @@
         // etc.
         // println!("{}", mainline);
 
-<<<<<<< HEAD
-        let mut uninformed_domain_nodes = domain_nodes.clone();
-        let new_deps = migrate::transactions::analyze_graph(
-=======
         migrate::transactions::analyze_graph(
->>>>>>> f7f38105
             &mainline.ingredients,
             mainline.source,
             domain_new_nodes,
             &mut mainline.deps,
         );
-<<<<<<< HEAD
-        migrate::transactions::merge_deps(&mut mainline.deps, new_deps);
-=======
 
         let mut uninformed_domain_nodes = mainline
             .ingredients
@@ -1097,7 +1083,6 @@
                 dns.entry(d).or_insert_with(Vec::new).push((ni, new));
                 dns
         });
->>>>>>> f7f38105
 
         let (start_ts, end_ts, prevs) =
             mainline.checktable.perform_migration(mainline.deps.clone()).unwrap();
