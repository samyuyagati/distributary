use petgraph::graph::NodeIndex;

use std::collections::{HashMap, HashSet, VecDeque};
use std::sync::{mpsc, Arc, Mutex};
use std::thread;
use std::time;

use std::collections::hash_map::Entry;

use timekeeper::{Timer, TimerSet, SimpleTracker, RealTime, ThreadTime};

use flow::prelude::*;
use flow::payload::{TransactionState, ReplayTransactionState, ReplayPieceContext};
pub use flow::domain::single::NodeDescriptor;
use flow::statistics;

use slog::Logger;

use flow::transactions;

use channel;
use checktable;

const BATCH_SIZE: usize = 256;

const NANOS_PER_SEC: u64 = 1_000_000_000;
macro_rules! dur_to_ns {
    ($d:expr) => {{
        let d = $d;
        d.as_secs() * NANOS_PER_SEC + d.subsec_nanos() as u64
    }}
}

#[allow(missing_docs)]
#[derive(Eq, PartialEq, Ord, PartialOrd, Hash, Clone, Copy, Debug, Serialize, Deserialize)]
pub struct Index(usize);

impl From<usize> for Index {
    fn from(i: usize) -> Self {
        Index(i)
    }
}

impl Into<usize> for Index {
    fn into(self) -> usize {
        self.0
    }
}

#[allow(missing_docs)]
impl Index {
    pub fn index(&self) -> usize {
        self.0
    }
}

pub mod single;
pub mod local;

enum DomainMode {
    Forwarding,
    Replaying {
        to: LocalNodeIndex,
        buffered: VecDeque<Packet>,
        passes: usize,
    },
}

struct ReplayPath {
    source: Option<NodeAddress>,
    path: Vec<(NodeAddress, Option<usize>)>,
    done_tx: Option<channel::SyncSender<()>>,
    trigger: TriggerEndpoint,
}

/// When one node misses in another during a replay, a HoleSubscription will be registered with the
/// target node, and a replay to the target node will be triggered for the key in question. When
/// that replay eventually finishes, the subscription will cause the target node to notify this
/// subscription, causing the replay to progress.
#[derive(Debug)]
struct HoleSubscription {
    key: Vec<DataType>,
    tag: Tag,
}

/// A waiting node is one that is waiting for at least one incoming replay.
///
/// Upon receiving a replay message, the node should attempt to re-process replays for any
/// downstream nodes that missed in on the key that was just filled.
#[derive(Debug)]
struct Waiting {
    subscribed: Vec<HoleSubscription>,
}

pub struct Domain {
    _index: Index,

    nodes: DomainNodes,
    state: StateMap,

    log: Logger,

    not_ready: HashSet<LocalNodeIndex>,

    transaction_state: transactions::DomainState,

    mode: DomainMode,
    waiting: local::Map<Waiting>,
    replay_paths: HashMap<Tag, ReplayPath>,
    reader_triggered: local::Map<HashSet<DataType>>,

    inject_tx: Option<mpsc::SyncSender<Packet>>,

    total_time: Timer<SimpleTracker, RealTime>,
    total_ptime: Timer<SimpleTracker, ThreadTime>,
    wait_time: Timer<SimpleTracker, RealTime>,
    process_times: TimerSet<LocalNodeIndex, SimpleTracker, RealTime>,
    process_ptimes: TimerSet<LocalNodeIndex, SimpleTracker, ThreadTime>,
}

impl Domain {
    pub fn new(log: Logger,
               index: Index,
               nodes: DomainNodes,
               checktable: Arc<Mutex<checktable::CheckTable>>,
               ts: i64)
               -> Self {
        // initially, all nodes are not ready
        let not_ready = nodes
            .values()
            .map(|n| *n.borrow().addr().as_local())
            .collect();

        Domain {
            _index: index,
            transaction_state: transactions::DomainState::new(index, &nodes, checktable, ts),
            nodes: nodes,
            state: StateMap::default(),
            log: log,
            not_ready: not_ready,
            mode: DomainMode::Forwarding,
            waiting: local::Map::new(),
            reader_triggered: local::Map::new(),
            replay_paths: HashMap::new(),

            inject_tx: None,

            total_time: Timer::new(),
            total_ptime: Timer::new(),
            wait_time: Timer::new(),
            process_times: TimerSet::new(),
            process_ptimes: TimerSet::new(),
        }
    }

    fn on_replay_miss(&mut self, miss: LocalNodeIndex, key: Vec<DataType>, needed_for: Tag) {
        // when the replay eventually succeeds, we want to re-do the replay.
        let mut already_filling = false;
        let mut subscribed = match self.waiting.remove(&miss) {
            Some(Waiting { subscribed }) => {
                already_filling = subscribed.iter().any(|s| s.key == key);
                subscribed
            }
            None => Vec::new(),
        };
        subscribed.push(HoleSubscription {
                            key: key.clone(),
                            tag: needed_for,
                        });
        self.waiting.insert(miss, Waiting { subscribed });

        if already_filling {
            // no need to trigger again
            return;
        }

        // how do we replay to miss?
        let tags = self.replay_paths
            .iter_mut()
            .filter(|&(_, ref info)| match info.trigger {
                        TriggerEndpoint::End(..) |
                        TriggerEndpoint::Local(..) => {
                            info.path.last().unwrap().0.as_local() == &miss
                        }
                        _ => false,
                    });

        for (&tag, replay) in tags {
            // send a message to the source domain(s) responsible
            // for the chosen tag so they'll start replay.
            let key = key.clone(); // :(
            match replay.trigger {
                TriggerEndpoint::Local(..) => {
                    unimplemented!();
                }
                TriggerEndpoint::End(ref mut trigger) => {
                    if trigger
                           .send(Packet::RequestPartialReplay { tag, key })
                           .is_err() {
                        // we're shutting down -- it's fine.
                    }
                }
                TriggerEndpoint::Start(..) => unreachable!(),
                TriggerEndpoint::None => unreachable!("asked to replay along non-existing path"),
                TriggerEndpoint::SerializedEnd(..) => unreachable!(),
            }
        }
    }

    fn dispatch(mut m: Packet,
                not_ready: &HashSet<LocalNodeIndex>,
                mode: &mut DomainMode,
                waiting: &mut local::Map<Waiting>,
                states: &mut StateMap,
                nodes: &DomainNodes,
                paths: &mut HashMap<Tag, ReplayPath>,
                process_times: &mut TimerSet<LocalNodeIndex, SimpleTracker, RealTime>,
                process_ptimes: &mut TimerSet<LocalNodeIndex, SimpleTracker, ThreadTime>,
                enable_output: bool)
                -> HashMap<NodeAddress, Vec<Record>> {

        let me = m.link().dst;
        let mut output_messages = HashMap::new();

        match *mode {
            DomainMode::Forwarding => (),
            DomainMode::Replaying {
                ref to,
                ref mut buffered,
                ..
            } if to == me.as_local() => {
                buffered.push_back(m);
                return output_messages;
            }
            DomainMode::Replaying { .. } => (),
        }

        if !not_ready.is_empty() && not_ready.contains(me.as_local()) {
            return output_messages;
        }

        let mut n = nodes[me.as_local()].borrow_mut();
        process_times.start(*me.as_local());
        process_ptimes.start(*me.as_local());
        n.process(&mut m, None, states, nodes, true);
        process_ptimes.stop();
        process_times.stop();
        drop(n);

        // ignore misses during regular forwarding
        match m {
            Packet::Message { .. } if m.is_empty() => {
                // no need to deal with our children if we're not sending them anything
                return output_messages;
            }
            Packet::None => {
                // no need to deal with our children if we're not sending them anything
                return output_messages;
            }
            Packet::Message { .. } => {}
            Packet::Transaction { .. } => {
                // Any message with a timestamp (ie part of a transaction) must flow through the
                // entire graph, even if there are no updates associated with it.
            }
            Packet::ReplayPiece { .. } |
            Packet::FullReplay { .. } => {
                unreachable!("replay should never go through dispatch");
            }
            ref m => unreachable!("dispatch process got {:?}", m),
        }

        let mut m = Some(m); // so we can choose to take() the last one
        let n = nodes[me.as_local()].borrow();
        for i in 0..n.children.len() {
            // avoid cloning if we can
            let mut m = if i == n.children.len() - 1 {
                m.take().unwrap()
            } else {
                m.as_ref().map(|m| m.clone_data()).unwrap()
            };

            if enable_output || !nodes[n.children[i].as_local()].borrow().is_output() {
                m.link_mut().src = me;
                m.link_mut().dst = n.children[i];

                for (k, mut v) in Self::dispatch(m,
                                                 not_ready,
                                                 mode,
                                                 waiting,
                                                 states,
                                                 nodes,
                                                 paths,
                                                 process_times,
                                                 process_ptimes,
                                                 enable_output) {
                    use std::collections::hash_map::Entry;
                    match output_messages.entry(k) {
                        Entry::Occupied(mut rs) => rs.get_mut().append(&mut v),
                        Entry::Vacant(slot) => {
                            slot.insert(v);
                        }
                    }
                }
            } else {
                let mut data = m.take_data();
                match output_messages.entry(n.children[i]) {
                    Entry::Occupied(entry) => {
                        entry.into_mut().append(&mut data);
                    }
                    Entry::Vacant(entry) => {
                        entry.insert(data.into());
                    }
                };
            }
        }

        output_messages
    }

    fn dispatch_(&mut self, m: Packet, enable_output: bool) -> HashMap<NodeAddress, Vec<Record>> {
        Self::dispatch(m,
                       &self.not_ready,
                       &mut self.mode,
                       &mut self.waiting,
                       &mut self.state,
                       &self.nodes,
                       &mut self.replay_paths,
                       &mut self.process_times,
                       &mut self.process_ptimes,
                       enable_output)
    }

    pub fn transactional_dispatch(&mut self, messages: Vec<Packet>) {
        assert!(!messages.is_empty());

        let mut egress_messages = HashMap::new();
<<<<<<< HEAD
        let ts = if let Some(&Packet::Transaction {
                                  state: ref ts @ TransactionState::Committed(..), ..
                              }) = messages.iter().next() {
            ts.clone()
=======
        let (ts, tracer) = if let Some(&Packet::Transaction {
                                           state: ref ts @ TransactionState::Committed(..),
                                           ref tracer,
                                           ..
                                       }) = messages.iter().next() {
            (ts.clone(), tracer.clone())
>>>>>>> 05715581
        } else {
            unreachable!();
        };

        for m in messages {
            let new_messages = self.dispatch_(m, false);

            for (key, mut value) in new_messages {
                egress_messages
                    .entry(key)
                    .or_insert_with(Vec::new)
                    .append(&mut value);
            }
        }

        for n in self.nodes.values().filter(|n| n.borrow().is_output()) {
            let data = match egress_messages.entry(n.borrow().addr()) {
                Entry::Occupied(entry) => entry.remove().into(),
                _ => Records::default(),
            };

            let addr = n.borrow().addr();
            // TODO: message should be from actual parent, not self.
            let mut m = if n.borrow().inner.is_transactional() {
                Packet::Transaction {
                    link: Link::new(addr, addr),
                    data: data,
                    state: ts.clone(),
                    tracer: None, // TODO replace with: tracer.clone(),
                }
            } else {
                // The packet is about to hit a non-transactional output node (which could be an
                // egress node), so it must be converted to a normal normal message.
                Packet::Message {
                    link: Link::new(addr, addr),
                    data: data,
                    tracer: None, // TODO replace with: tracer.clone(),
                }
            };

            if !self.not_ready.is_empty() && self.not_ready.contains(addr.as_local()) {
                continue;
            }

            self.process_times.start(*addr.as_local());
            self.process_ptimes.start(*addr.as_local());
            self.nodes[addr.as_local()]
                .borrow_mut()
                .process(&mut m, None, &mut self.state, &self.nodes, true);
            self.process_ptimes.stop();
            self.process_times.stop();
            assert_eq!(n.borrow().children.len(), 0);
        }
    }

    fn process_transactions(&mut self) {
        loop {
            match self.transaction_state.get_next_event() {
                transactions::Event::Transaction(m) => self.transactional_dispatch(m),
                transactions::Event::StartMigration => {}
                transactions::Event::CompleteMigration => {}
                transactions::Event::SeedReplay(tag, key, rts) => {
                    self.seed_replay(tag, &key[..], Some(rts))
                }
                transactions::Event::Replay(m) => self.handle_replay(m),
                transactions::Event::None => break,
            }
        }
    }

    fn handle(&mut self, m: Packet) {
        m.trace(PacketEvent::Handle);

        match m {
            m @ Packet::Message { .. } => {
                self.dispatch_(m, true);
            }
            m @ Packet::Transaction { .. } |
            m @ Packet::StartMigration { .. } |
            m @ Packet::CompleteMigration { .. } |
            m @ Packet::ReplayPiece { transaction_state: Some(_), .. } => {
                self.transaction_state.handle(m);
                self.process_transactions();
            }
            m @ Packet::ReplayPiece { .. } |
            m @ Packet::FullReplay { .. } => {
                self.handle_replay(m);
            }
            Packet::AddNode { node, parents } => {
                use std::cell;
                let addr = *node.addr().as_local();
                self.not_ready.insert(addr);

                for p in parents {
                    self.nodes
                        .get_mut(&p)
                        .unwrap()
                        .borrow_mut()
                        .children
                        .push(node.addr());
                }
                self.nodes.insert(addr, cell::RefCell::new(node));
                trace!(self.log, "new node incorporated"; "local" => addr.id());
            }
            Packet::AddBaseColumn {
                node,
                field,
                default,
                ack,
            } => {
                let mut n = self.nodes[&node].borrow_mut();
                n.inner.add_column(&field);
                n.inner
                    .get_base_mut()
                    .expect("told to add base column to non-base node")
                    .add_column(default);
                drop(ack);
            }
            Packet::DropBaseColumn { node, column, ack } => {
                let mut n = self.nodes[&node].borrow_mut();
                n.inner
                    .get_base_mut()
                    .expect("told to drop base column from non-base node")
                    .drop_column(column);
                drop(ack);
            }
            Packet::UpdateEgress {
                node,
                new_tx,
                new_tag,
                new_remote_tx,
            } => {
                use flow::node::{Type, Egress};
                let mut n = self.nodes[&node].borrow_mut();
                if let Type::Egress(Some(Egress {
                                             ref mut txs,
                                             ref mut tags,
                                         })) = *n.inner {
                    if let Some((a, b, new_tx)) = new_tx {
                        txs.push((a, b, new_tx));
                    }
                    if let Some(new_tag) = new_tag {
                        tags.insert(new_tag.0, new_tag.1);
                    }
                    assert!(new_remote_tx.is_none());
                } else {
                    unreachable!();
                }
            }
            Packet::AddStreamer { node, new_streamer } => {
                use flow::node::{Type, Reader};
                let mut n = self.nodes[&node].borrow_mut();
                if let Type::Reader(_, Reader { ref mut streamers, .. }) = *n.inner {
                    streamers
                        .as_mut()
                        .unwrap()
                        .push(new_streamer.unwrap_local());
                } else {
                    unreachable!();
                }
            }
            Packet::StateSizeProbe { node, ack } => {
                if let Some(state) = self.state.get(&node) {
                    ack.send(state.len()).unwrap();
                } else {
                    drop(ack);
                }
            }
            Packet::PrepareState { node, state } => {
                use flow::payload::InitialState;
                match state {
                    InitialState::PartialLocal(key) => {
                        let mut state = State::default();
                        state.add_key(&[key], true);
                        self.state.insert(node, state);
                    }
                    InitialState::IndexedLocal(index) => {
                        let mut state = State::default();
                        for idx in index {
                            state.add_key(&idx[..], false);
                        }
                        self.state.insert(node, state);
                    }
                    InitialState::PartialGlobal(new_wh, new_rh) => {
                        use flow::node::{Type, Reader};
                        let mut n = self.nodes[&node].borrow_mut();
                        if let Type::Reader(ref mut wh, Reader { ref mut state, .. }) = *n.inner {
                            // make sure Reader is actually prepared to receive state
                            assert!(wh.is_some());
                            let wh = wh.as_mut().unwrap();
                            assert!(state.is_some());
                            let rh = state.as_mut().unwrap();
                            assert_eq!(rh.len(), 0);
                            *wh = new_wh;
                            *rh = new_rh;
                        } else {
                            unreachable!();
                        }
                    }
                    InitialState::Global => {}
                }
            }
            Packet::SetupReplayPath {
                tag,
                source,
                path,
                done_tx,
                trigger,
                ack,
            } => {
                if let TriggerEndpoint::SerializedEnd(..) = trigger {
                    unreachable!();
                }

                // let coordinator know that we've registered the tagged path
                ack.send(()).unwrap();

                if done_tx.is_some() {
                    info!(self.log,
                          "told about terminating replay path {:?}",
                          path;
                          "tag" => tag.id()
                    );
                    // NOTE: we set self.replaying_to when we first receive a replay with this tag
                } else {
                    info!(self.log, "told about replay path {:?}", path; "tag" => tag.id());
                }
                self.replay_paths
                    .insert(tag,
                            ReplayPath {
                                source,
                                path,
                                done_tx,
                                trigger,
                            });
            }
            Packet::RequestPartialReplay { tag, key } => {
                match self.replay_paths.get(&tag).unwrap() {
                    &ReplayPath {
                        trigger: TriggerEndpoint::End(..),
                        ref path,
                        ..
                    } |
                    &ReplayPath {
                        trigger: TriggerEndpoint::Local(..),
                        ref path,
                        ..
                    } => {
                        // a miss in a reader! make sure we don't re-do work
                        use flow::node::{Type, Reader};
                        let addr = path.last().unwrap().0.as_local();
                        let n = self.nodes[addr].borrow();
                        if let Type::Reader(_, Reader { state: Some(ref r), .. }) = *n.inner {
                            if r.try_find_and(&key[0], |_| ()).unwrap().0.is_some() {
                                // key has already been replayed!
                                return;
                            }
                        } else {
                            unreachable!();
                        }

                        let mut had = false;
                        if let Some(ref mut prev) = self.reader_triggered.get_mut(addr) {
                            if prev.contains(&key[0]) {
                                // we've already requested a replay of this key
                                return;
                            }
                            prev.insert(key[0].clone());
                            had = true;
                        }

                        if !had {
                            self.reader_triggered.insert(*addr, HashSet::new());
                        }
                    }
                    _ => {}
                }

                if let &mut ReplayPath {
                                trigger: TriggerEndpoint::End(ref mut trigger), ..
                            } = self.replay_paths.get_mut(&tag).unwrap() {
                    trigger
                        .send(Packet::RequestPartialReplay { tag, key })
                        .unwrap();
                    return;
                }

                trace!(self.log,
                           "got replay request";
                           "tag" => tag.id(),
                           "key" => format!("{:?}", key)
                    );
                self.seed_replay(tag, &key[..], None);
            }
            Packet::StartReplay { tag, from, ack } => {
                // let coordinator know that we've entered replay loop
                ack.send(()).unwrap();

                assert_eq!(self.replay_paths[&tag].source, Some(from));

                let start = time::Instant::now();
                info!(self.log, "starting replay");

                // we know that the node is materialized, as the migration coordinator picks path
                // that originate with materialized nodes. if this weren't the case, we wouldn't be
                // able to do the replay, and the entire migration would fail.
                //
                // we clone the entire state so that we can continue to occasionally process
                // incoming updates to the domain without disturbing the state that is being
                // replayed.
                let state: State = self.state
                    .get(from.as_local())
                    .expect("migration replay path started with non-materialized node")
                    .clone();

                debug!(self.log,
                       "current state cloned for replay";
                       "μs" => dur_to_ns!(start.elapsed()) / 1000
                );

                let m = Packet::FullReplay {
                    link: Link::new(from, self.replay_paths[&tag].path[0].0),
                    tag: tag,
                    state: state,
                };

                self.handle_replay(m);
            }
            Packet::Finish(tag, ni) => {
                self.finish_replay(tag, ni);
            }
            Packet::Ready { node, index, ack } => {

                if let DomainMode::Forwarding = self.mode {
                } else {
                    unreachable!();
                }

                if !index.is_empty() {
                    let mut s = {
                        let n = self.nodes[&node].borrow();
                        if n.is_internal() && n.get_base().is_some() {
                            State::base()
                        } else {
                            State::default()
                        }
                    };
                    for idx in index {
                        s.add_key(&idx[..], false);
                    }
                    assert!(self.state.insert(node, s).is_none());
                } else {
                    // NOTE: just because index_on is None does *not* mean we're not materialized
                }

                if self.not_ready.remove(&node) {
                    trace!(self.log, "readying empty node"; "local" => node.id());
                }

                // swap replayed reader nodes to expose new state
                {
                    use flow::node::Type;
                    let mut n = self.nodes[&node].borrow_mut();
                    if let Type::Reader(ref mut w, _) = *n.inner {
                        if let Some(ref mut state) = *w {
                            trace!(self.log, "swapping state"; "local" => node.id());
                            state.swap();
                            trace!(self.log, "state swapped"; "local" => node.id());
                        }
                    }
                }

                drop(ack);
            }
            Packet::GetStatistics(sender) => {
                let domain_stats = statistics::DomainStats {
                    total_time: self.total_time.num_nanoseconds(),
                    total_ptime: self.total_ptime.num_nanoseconds(),
                    wait_time: self.wait_time.num_nanoseconds(),
                };

                let node_stats = self.nodes
                    .values()
                    .filter_map(|nd| {
                        let ref n: NodeDescriptor = *nd.borrow();
                        let local_index: LocalNodeIndex = *n.addr().as_local();
                        let node_index: NodeIndex = n.index;

                        let time = self.process_times.num_nanoseconds(local_index);
                        let ptime = self.process_ptimes.num_nanoseconds(local_index);
                        if time.is_some() && ptime.is_some() {
                            Some((node_index,
                                  statistics::NodeStats {
                                      process_time: time.unwrap(),
                                      process_ptime: ptime.unwrap(),
                                  }))
                        } else {
                            None
                        }
                    })
                    .collect();

                sender.send((domain_stats, node_stats)).unwrap();
            }
            Packet::None => unreachable!("None packets should never be sent around"),
            Packet::Captured => unreachable!("captured packets should never be sent around"),
            // Packet::RequestUnboundedTx(..) => {
            //     //rustfmt
            //     unreachable!("Requests for unbounded tx channel are handled by event loop")
            // }
            Packet::Quit => unreachable!("Quit messages are handled by event loop"),
        }
    }

    fn seed_replay(&mut self,
                   tag: Tag,
                   key: &[DataType],
                   transaction_state: Option<ReplayTransactionState>) {
        if transaction_state.is_none() {
            if let ReplayPath {
                       source: Some(source),
                       trigger: TriggerEndpoint::Start(..),
                       ..
                   } = self.replay_paths[&tag] {
                if self.nodes[source.as_local()].borrow().is_transactional() {
                    self.transaction_state.schedule_replay(tag, key.into());
                    self.process_transactions();
                    return;
                }
            }
        }

        let (m, source, is_miss) = match self.replay_paths[&tag] {
            ReplayPath {
                source: Some(source),
                trigger: TriggerEndpoint::Start(ref cols),
                ref path,
                ..
            } |
            ReplayPath {
                source: Some(source),
                trigger: TriggerEndpoint::Local(ref cols),
                ref path,
                ..
            } => {
                let rs = self.state
                    .get(source.as_local())
                    .expect("migration replay path started with non-materialized node")
                    .lookup(&cols[..], &KeyType::Single(&key[0]));

                if let LookupResult::Some(rs) = rs {
                    use std::iter::FromIterator;
                    let m = Some(Packet::ReplayPiece {
                                     link: Link::new(source, path[0].0),
                                     tag: tag,
                                     context: ReplayPieceContext::Partial {
                                         for_key: Vec::from(key),
                                         ignore: false,
                                     },
                                     data: Records::from_iter(rs.into_iter().cloned()),
                                     transaction_state: transaction_state,
                                 });
                    (m, source, false)
                } else if transaction_state.is_some() {
                    // we need to forward a ReplayPiece for the timestamp we claimed
                    let m = Some(Packet::ReplayPiece {
                                     link: Link::new(source, path[0].0),
                                     tag: tag,
                                     context: ReplayPieceContext::Partial {
                                         for_key: Vec::from(key),
                                         ignore: true,
                                     },
                                     data: Records::default(),
                                     transaction_state: transaction_state,
                                 });
                    (m, source, true)
                } else {
                    (None, source, true)
                }
            }
            _ => unreachable!(),
        };

        if is_miss {
            // we have missed in our lookup, so we have a partial replay through a partial replay
            // trigger a replay to source node, and enqueue this request.
            self.on_replay_miss(*source.as_local(), Vec::from(key), tag);
            trace!(self.log,
                   "missed during replay request";
                   "tag" => tag.id(),
                   "key" => format!("{:?}", key)
                   );
        } else {
            trace!(self.log,
                   "satisfied replay request";
                   "tag" => tag.id(),
                   "key" => format!("{:?}", key)
            );
        }

        if let Some(m) = m {
            self.handle_replay(m);
        }
    }

    fn handle_replay(&mut self, m: Packet) {
        let tag = m.tag().unwrap();
        let mut finished = None;
        let mut playback = None;
        let mut need_replay = None;
        'outer: loop {
            // this loop is just here so we have a way of giving up the borrow of self.replay_paths

            let &mut ReplayPath {
                         ref path,
                         ref mut done_tx,
                         ..
                     } = self.replay_paths.get_mut(&tag).unwrap();

            match self.mode {
                DomainMode::Forwarding if done_tx.is_some() => {
                    // this is the first message we receive for this tagged replay path. only at
                    // this point should we start buffering messages for the target node. since the
                    // node is not yet marked ready, all previous messages for this node will
                    // automatically be discarded by dispatch(). the reason we should ignore all
                    // messages preceeding the first replay message is that those have already been
                    // accounted for in the state we are being replayed. if we buffered them and
                    // applied them after all the state has been replayed, we would double-apply
                    // those changes, which is bad.
                    self.mode = DomainMode::Replaying {
                        to: *path.last().unwrap().0.as_local(),
                        buffered: VecDeque::new(),
                        passes: 0,
                    };
                }
                DomainMode::Forwarding => {
                    // we're replaying to forward to another domain
                }
                DomainMode::Replaying { .. } => {
                    // another packet the local state we are constructing
                }
            }

            // we may be able to just absorb all the state in one go if we're lucky!
            let mut can_handle_directly = path.len() == 1;
            if can_handle_directly {
                // unfortunately, if this is a reader node, we can't just copy in the state
                // since State and Reader use different internal data structures
                // TODO: can we do better?
                use flow::node::Type;
                let n = self.nodes[path[0].0.as_local()].borrow();
                if let Type::Reader(..) = *n.inner {
                    can_handle_directly = false;
                }
            }

            if can_handle_directly {
                let n = self.nodes[path[0].0.as_local()].borrow();
                if n.is_internal() && n.get_base().map(|b| b.is_unmodified()) == Some(false) {
                    // also need to include defaults for new columns
                    can_handle_directly = false;
                }
            }

            // if the key columns of the state and the target state differ, we cannot use the
            // state directly, even if it is otherwise suitable. Note that we need to check
            // `can_handle_directly` again here because it will have been changed for reader
            // nodes above, and this check only applies to non-reader nodes.
            if can_handle_directly && done_tx.is_some() {
                if let Packet::FullReplay { ref state, .. } = m {
                    let local_pkey = self.state[path[0].0.as_local()].keys();
                    if local_pkey != state.keys() {
                        debug!(self.log,
                           "cannot use state directly, so falling back to regular replay";
                           "node" => path[0].0.as_local().id(),
                           "src keys" => format!("{:?}", state.keys()),
                           "dst keys" => format!("{:?}", local_pkey));
                        can_handle_directly = false;
                    }
                }
            }

            // TODO: if StateCopy debug_assert!(last);
            // TODO
            // we've been given a state dump, and only have a single node in this domain that needs
            // to deal with that dump. chances are, we'll be able to re-use that state wholesale.

            // will look somewhat nicer with https://github.com/rust-lang/rust/issues/15287
            match m {
                Packet::FullReplay { tag, link, state } => {
                    if can_handle_directly && done_tx.is_some() {
                        // oh boy, we're in luck! we're replaying into one of our nodes, and were
                        // just given the entire state. no need to process or anything, just move
                        // in the state and we're done.
                        let node = path[0].0;
                        debug!(self.log, "absorbing state clone"; "node" => node.as_local().id());
                        assert_eq!(self.state[node.as_local()].keys(), state.keys());
                        self.state.insert(*node.as_local(), state);
                        debug!(self.log, "direct state clone absorbed");
                        finished = Some((tag, *node.as_local(), None));
                    } else if can_handle_directly {
                        use flow::node::Type;
                        // if we're not terminal, and the domain only has a single node, that node
                        // *has* to be an egress node (since we're relaying to another domain).
                        let node = path[0].0;
                        let mut n = self.nodes[node.as_local()].borrow_mut();
                        if let Type::Egress { .. } = *n.inner {
                            // forward the state to the next domain without doing anything with it.
                            let mut p = Packet::FullReplay {
                                tag: tag,
                                link: link, // the egress node will fix this up
                                state: state,
                            };
                            debug!(self.log, "doing bulk egress forward");
                            n.process(&mut p, None, &mut self.state, &self.nodes, false);
                            debug!(self.log, "bulk egress forward completed");
                            drop(n);
                        } else {
                            unreachable!();
                        }
                    } else if state.is_empty() {
                        // TODO: eliminate this branch by detecting at the source
                        //
                        // we're been given an entire state snapshot, which needs to be replayed
                        // row by row, *but* it's empty. fun fact: creating a chunked iterator over
                        // an empty hashmap yields *no* chunks, which *also* means that an update
                        // with last=true is never sent, which means that the replay never
                        // finishes. so, we deal with this case separately (and also avoid spawning
                        // a thread to walk empty state).
                        let p = Packet::ReplayPiece {
                            tag: tag,
                            link: link,
                            context: ReplayPieceContext::Regular { last: true },
                            data: Records::default(),
                            transaction_state: None,
                        };

                        debug!(self.log, "empty full state replay conveyed");
                        playback = Some(p);
                    } else {
                        use std::thread;

                        // we're been given an entire state snapshot, but we need to digest it
                        // piece by piece spawn off a thread to do that chunking. however, before
                        // we spin off that thread, we need to send a single Replay message to tell
                        // the target domain to start buffering everything that follows. we can't
                        // do that inside the thread, because by the time that thread is scheduled,
                        // we may already have processed some other messages that are not yet a
                        // part of state.
                        let p = Packet::ReplayPiece {
                            tag: tag,
                            link: link.clone(),
                            context: ReplayPieceContext::Regular { last: false },
                            data: Vec::<Record>::new().into(),
                            transaction_state: None,
                        };
                        playback = Some(p);

                        let log = self.log.new(o!());
                        let inject_tx = self.inject_tx.clone().unwrap();
                        thread::Builder::new()
                            .name(format!("replay{}.{}",
                                          self.nodes
                                              .values()
                                              .next()
                                              .unwrap()
                                              .borrow()
                                              .domain()
                                              .index(),
                                          link.src))
                            .spawn(move || {
                                use itertools::Itertools;

                                let start = time::Instant::now();
                                debug!(log,
                                   "starting state chunker";
                                   "node" => link.dst.as_local().id()
                            );

                                let iter = state.into_iter().flat_map(|rs| rs).chunks(BATCH_SIZE);
                                let mut iter = iter.into_iter().enumerate().peekable();

                                // process all records in state to completion within domain
                                // and then forward on tx (if there is one)
                                while let Some((i, chunk)) = iter.next() {
                                    use std::iter::FromIterator;
                                    let chunk = Records::from_iter(chunk.into_iter());
                                    let len = chunk.len();
                                    let last = iter.peek().is_none();
                                    let p = Packet::ReplayPiece {
                                        tag: tag,
                                        link: link.clone(), // to will be overwritten by receiver
                                        context: ReplayPieceContext::Regular { last },
                                        data: chunk,
                                        transaction_state: None,
                                    };

                                    trace!(log, "sending batch"; "#" => i, "[]" => len);
                                    if inject_tx.send(p).is_err() {
                                        warn!(log, "replayer noticed domain shutdown");
                                        break;
                                    }
                                }

                                debug!(log,
                                   "state chunker finished";
                                   "node" => link.dst.as_local().id(),
                                   "μs" => dur_to_ns!(start.elapsed()) / 1000
                            );
                            })
                            .unwrap();
                    }
                }
                mut m @ Packet::ReplayPiece {
                    context: ReplayPieceContext::Partial { ignore: true, .. }, ..
                } => {
                    let mut n = self.nodes[&path.last().unwrap().0.as_local()].borrow_mut();
                    if n.is_egress() && n.is_transactional() {
                        // We need to propagate this replay even though it contains no data, so that
                        // downstream domains don't wait for its timestamp.  There is no need to set
                        // link src/dst since the egress node will not use them.
                        n.process(&mut m, None, &mut self.state, &self.nodes, false);
                    }
                }
                Packet::ReplayPiece {
                    tag,
                    link,
                    data,
                    context,
                    transaction_state,
                } => {
                    if let ReplayPieceContext::Partial { .. } = context {
                        trace!(self.log, "replaying batch"; "#" => data.len(), "tag" => tag.id());
                    } else {
                        debug!(self.log, "replaying batch"; "#" => data.len());
                    }

                    let mut is_transactional = transaction_state.is_some();

                    // forward the current message through all local nodes.
                    let mut m = Packet::ReplayPiece {
                        link: link.clone(),
                        tag,
                        data,
                        context: context.clone(),
                        transaction_state: transaction_state.clone(),
                    };

                    // keep track of whether we're filling any partial holes
                    let partial_key =
                        if let ReplayPieceContext::Partial { ref for_key, .. } = context {
                            Some(for_key)
                        } else {
                            None
                        };

                    for (i, &(ref ni, keyed_by)) in path.iter().enumerate() {
                        use flow::node::Type;

                        let mut n = self.nodes[ni.as_local()].borrow_mut();
                        let is_reader = if let Type::Reader(Some(..), _) = *n.inner {
                            true
                        } else {
                            false
                        };

                        if !n.is_transactional() {
                            if let Packet::ReplayPiece { ref mut transaction_state, .. } = m {
                                // Transactional replays that cross into non-transactional subgraphs
                                // should stop being transactional. This is necessary to ensure that
                                // they don't end up being buffered, and thus re-ordered relative to
                                // subsequent writes to the same key.
                                transaction_state.take();
                                is_transactional = false;
                            } else {
                                unreachable!();
                            }
                        }

                        // figure out if we're the target of a partial replay.
                        // this is the case either if the current node is waiting for a replay,
                        // *or* if the target is a reader. the last case is special in that when a
                        // client requests a replay, the Reader isn't marked as "waiting".
                        let target = partial_key.is_some() &&
                                     (is_reader || self.waiting.contains_key(ni.as_local()));

                        // targets better be last
                        assert!(!target || i == path.len() - 1);

                        // are we about to fill a hole?
                        if target {
                            let partial_key = partial_key.unwrap();
                            // mark the state for the key being replayed as *not* a hole otherwise
                            // we'll just end up with the same "need replay" response that
                            // triggered this replay initially.
                            if let Some(state) = self.state.get_mut(ni.as_local()) {
                                state.mark_filled(partial_key.clone());
                            } else if let Type::Reader(Some(ref mut wh), _) = *n.inner {
                                // we must be filling a hole in a Reader. we need to ensure that
                                // the hole for the key we're replaying ends up being filled, even
                                // if that hole is empty!
                                wh.mark_filled(&partial_key[0]);
                            } else {
                                unreachable!();
                            }
                        }

                        // process the current message in this node
                        let mut misses =
                            n.process(&mut m, keyed_by, &mut self.state, &self.nodes, false);

                        if target {
                            let hole_filled = if let Packet::Captured = m {
                                // the node captured our replay. in the latter case, there is
                                // nothing more for us to do. it will eventually release, and then
                                // all the other things will happen. for now though, we need to
                                // reset the hole we opened up. crucially though, the hole was
                                // *not* filled.
                                false
                            } else {
                                // we produced some output, but did we also miss?
                                // if we did, we don't want to consider the hole filled.
                                misses.is_empty()
                            };

                            let partial_key = partial_key.unwrap();
                            if !hole_filled {
                                if let Some(state) = self.state.get_mut(ni.as_local()) {
                                    state.mark_hole(&partial_key[..]);
                                } else {
                                    use flow::node::Type;
                                    if let Type::Reader(Some(ref mut wh), _) = *n.inner {
                                        wh.mark_hole(&partial_key[0]);
                                    }
                                }
                            } else if is_reader {
                                // we filled a hole! swap the reader.
                                if let Type::Reader(Some(ref mut wh), _) = *n.inner {
                                    wh.swap();
                                }
                                // and also unmark the replay request
                                if let Some(ref mut prev) =
                                    self.reader_triggered.get_mut(ni.as_local()) {
                                    prev.remove(&partial_key[0]);
                                }
                            }
                        }

                        // we're done with the node
                        drop(n);

                        if let Packet::Captured = m {
                            if partial_key.is_some() && is_transactional {
                                let last_ni = path.last().unwrap().0;
                                if last_ni != *ni {
                                    let mut n = self.nodes[&last_ni.as_local()].borrow_mut();
                                    if n.is_egress() && n.is_transactional() {
                                        // The partial replay was captured, but we still need to
                                        // propagate an (ignored) ReplayPiece so that downstream
                                        // domains don't end up waiting forever for the timestamp we
                                        // claimed.
                                        let mut m = Packet::ReplayPiece {
                                            link: link, // TODO: use dummy link instead
                                            tag,
                                            data: Vec::<Record>::new().into(),
                                            context: ReplayPieceContext::Partial {
                                                for_key: partial_key.unwrap().clone(),
                                                ignore: true,
                                            },
                                            transaction_state,
                                        };
                                        // No need to set link src/dst since the egress node will
                                        // not use them.
                                        n.process(&mut m,
                                                  None,
                                                  &mut self.state,
                                                  &self.nodes,
                                                  false);
                                    }
                                }
                            }

                            // it's been captured, so we need to *not* consider the replay finished
                            // (which the logic below matching on context would do)
                            break 'outer;
                        }

                        // if we missed during replay, we need to do a replay
                        if partial_key.is_some() && !misses.is_empty() {
                            // replays are always for just one key
                            assert!(misses
                                        .iter()
                                        .all(|miss| {
                                                 miss.node == misses[0].node &&
                                                 miss.key == misses[0].key
                                             }));
                            let miss = misses.swap_remove(0);
                            need_replay = Some((miss.node, miss.key, tag));
                            break 'outer;
                        }

                        // we're all good -- continue propagating
                        if m.is_empty() {
                            if let ReplayPieceContext::Regular { last: false } = context {
                                // don't continue processing empty updates, *except* if this is the
                                // last replay batch. in that case we need to send it so that the
                                // next domain knows that we're done
                                // TODO: we *could* skip ahead to path.last() here
                                break;
                            }
                        }

                        if i != path.len() - 1 {
                            // update link for next iteration
                            m.link_mut().src = *ni;
                            m.link_mut().dst = path[i + 1].0;
                        }
                    }

                    let dst = *path.last().unwrap().0.as_local();
                    match context {
                        ReplayPieceContext::Regular { last } if last => {
                            debug!(self.log,
                                   "last batch processed";
                                   "terminal" => done_tx.is_some()
                            );
                            if done_tx.is_some() {
                                debug!(self.log, "last batch received"; "local" => dst.id());
                                finished = Some((tag, dst, None));
                            }
                        }
                        ReplayPieceContext::Regular { .. } => {
                            debug!(self.log, "batch processed");
                        }
                        ReplayPieceContext::Partial { for_key, ignore } => {
                            assert!(!ignore);
                            if self.waiting.contains_key(&dst) {
                                trace!(self.log, "partial replay completed"; "local" => dst.id());
                                finished = Some((tag, dst, Some(for_key)));
                            } else {
                                // replay to a node that's not waiting for it?
                                // TODO: could be a Reader
                            }
                        }
                    }
                }
                _ => unreachable!(),
            }
            break;
        }

        if let Some((node, key, tag)) = need_replay {
            self.on_replay_miss(node, key, tag);
            return;
        }

        if let Some(p) = playback {
            self.handle(p);
        }

        if let Some((tag, ni, for_key)) = finished {
            if let Some(Waiting { mut subscribed }) = self.waiting.remove(&ni) {
                // we got a partial replay result that we were waiting for. it's time we let any
                // downstream nodes that missed in us on that key know that they can (probably)
                // continue with their replays.
                let for_key = for_key.unwrap();
                subscribed.retain(|subscription| {
                    if for_key != subscription.key {
                        // we didn't fulfill this subscription
                        return true;
                    }

                    // we've filled the hole that prevented the replay previously!
                    self.seed_replay(subscription.tag, &subscription.key[..], None);
                    false
                });

                if !subscribed.is_empty() {
                    // we still have more things waiting on us
                    if let Some(_) = self.waiting.insert(ni, Waiting { subscribed }) {
                        // seed_replay *could* cause us to start waiting again
                        unimplemented!();
                    }
                }
                return;
            }

            assert!(for_key.is_none());

            // NOTE: node is now ready, in the sense that it shouldn't ignore all updates since
            // replaying_to is still set, "normal" dispatch calls will continue to be buffered, but
            // this allows finish_replay to dispatch into the node by overriding replaying_to.
            self.not_ready.remove(&ni);
            // NOTE: if this call ever blocks, we're in big trouble: handle_replay is called
            // directly from the main loop of a domain, so if we block here, we're also blocking
            // the loop that is supposed to drain the channel we're blocking on. luckily, in this
            // particular case, we know that sending will not block, because:
            //
            //  - inject_tx has a buffer size of 1, so we will block if either inject_tx is
            //    already full, or if there are other concurrent senders.
            //  - there are no concurrent senders because:
            //    - there are only two other places that send on inject_tx: in finish_replay, and in
            //      state replay.
            //    - finish_replay is not running, because it is only run from the main domain loop,
            //      and that's currently executing us.
            //    - no state replay can be sending, because:
            //      - there is only one replay: this one
            //      - that replay sent an entry with last: true (so we got finished.is_some)
            //      - last: true is the *last* thing the replay thread sends
            //  - inject_tx must be empty, because
            //    - if the previous send was from the replay thread, it had last: true (otherwise we
            //      wouldn't have finished.is_some), and we just recv'd that.
            //    - if the last send was from finish_replay, it must have been recv'd by the time
            //      this code runs. the reason for this is a bit more involved:
            //      - we just received a Packet::Replay with last: true.
            //      - at some point prior to this, finish_replay sent a Packet::Finish
            //      - it turns out that there *must* have been a recv on the inject channel between
            //        these two. by contradiction:
            //        - assume no packet was received on inject between the two times
            //        - if we are using local replay, we know the replay thread has finished,
            //          since handle_replay must have seen last: true from it in order to trigger
            //          finish_replay
            //        - if we were being replayed to from another domain, the *previous* Replay we
            //          received from it must have had last: true (again, to trigger finish_replay)
            //        - thus, the Replay we are receiving *now* must be a part of the *next* replay
            //        - we know finish_replay has not acknowledged the previous replay to the
            //          parent domain:
            //          - it does so only after receiving a Finish (from the inject channel), and
            //            *not* emitting another Finish
            //          - since it *did* emit a Finish, we know it did *not* ack last time
            //          - by assumption, the Finish it emitted has not been received, so we also
            //            know it hasn't run again
            //        - since no replay message is sent after a last: true until the migration sees
            //          the ack from finish_replay, we know the most recent replay must be the
            //          last: true that triggered finish_replay.
            //        - but this is a contradiction, since we just received a Packet::Replay
            //
            // phew.
            // hopefully that made sense.
            // this (informal) argument relies on there only being one active replay in the system
            // at any given point in time, so we may need to revisit it for partial materialization
            // (TODO)
            match self.inject_tx
                      .as_mut()
                      .unwrap()
                      .try_send(Packet::Finish(tag, ni)) {
                Ok(_) => {}
                Err(mpsc::TrySendError::Disconnected(_)) => {
                    // can't happen, since we know the reader thread (us) is still running
                    unreachable!();
                }
                Err(mpsc::TrySendError::Full(_)) => {
                    unreachable!();
                }
            }
        }
    }

    fn finish_replay(&mut self, tag: Tag, node: LocalNodeIndex) {
        let finished = if let DomainMode::Replaying {
                   ref to,
                   ref mut buffered,
                   ref mut passes,
               } = self.mode {
            if *to != node {
                // we're told to continue replay for node a, but not b is being replayed
                unreachable!();
            }
            // log that we did another pass
            *passes += 1;

            let mut handle = buffered.len();
            if handle > 100 {
                handle /= 2;
            }

            let mut handled = 0;
            while let Some(m) = buffered.pop_front() {
                // some updates were propagated to this node during the migration. we need to
                // replay them before we take even newer updates. however, we don't want to
                // completely block the domain data channel, so we only process a few backlogged
                // updates before yielding to the main loop (which might buffer more things).

                if let m @ Packet::Message { .. } = m {
                    // NOTE: we cannot use self.dispatch_ here, because we specifically need to
                    // override the buffering behavior that our self.replaying_to = Some above would
                    // initiate.
                    Self::dispatch(m,
                                   &self.not_ready,
                                   &mut DomainMode::Forwarding,
                                   &mut self.waiting,
                                   &mut self.state,
                                   &self.nodes,
                                   &mut self.replay_paths,
                                   &mut self.process_times,
                                   &mut self.process_ptimes,
                                   true);
                } else {
                    // no transactions allowed here since we're still in a migration
                    unreachable!();
                }

                handled += 1;
                if handled == handle {
                    // we want to make sure we actually drain the backlog we've accumulated
                    // but at the same time we don't want to completely stall the system
                    // therefore we only handle half the backlog at a time
                    break;
                }
            }

            buffered.is_empty()
        } else {
            // we're told to continue replay, but nothing is being replayed
            unreachable!();
        };

        if finished {
            use std::mem;
            // node is now ready, and should start accepting "real" updates
            if let DomainMode::Replaying { passes, .. } =
                mem::replace(&mut self.mode, DomainMode::Forwarding) {
                debug!(self.log,
                       "node is fully up-to-date";
                       "local" => node.id(),
                       "passes" => passes
                );
            } else {
                unreachable!();
            }

            if let Some(done_tx) = self.replay_paths
                   .get_mut(&tag)
                   .and_then(|p| p.done_tx.as_mut()) {
                info!(self.log, "acknowledging replay completed"; "node" => node.id());
                done_tx.send(()).unwrap();
            } else {
                unreachable!()
            }
        } else {
            // we're not done -- inject a request to continue handling buffered things
            // NOTE: similarly to in handle_replay, if this call ever blocks, we're in big trouble:
            // finish_replay is also called directly from the main loop of a domain, so if we block
            // here, we're also blocking the loop that is supposed to drain the channel we're
            // blocking on. the argument for why this won't block is very similar to for
            // handle_replay. briefly:
            //
            //  - we know there's only one replay going on
            //  - we know there are no more Replay packets for this replay, since one with last:
            //    true must have been received for finish_replay to be triggered
            //  - therefore we know that no replay thread is running
            //  - since handle_replay will only send Packet::Finish once (when it receives last:
            //    true), we also know that it will not send again until the replay is over
            //  - the replay is over when we acknowedge the replay, which we haven't done yet
            //    (otherwise we'd be hitting the if branch above).
            match self.inject_tx
                      .as_mut()
                      .unwrap()
                      .try_send(Packet::Finish(tag, node)) {
                Ok(_) => {}
                Err(mpsc::TrySendError::Disconnected(_)) => {
                    // can't happen, since we know the reader thread (us) is still running
                    unreachable!();
                }
                Err(mpsc::TrySendError::Full(_)) => {
                    unreachable!();
                }
            }
        }
    }

    pub fn boot(mut self,
                rx: mpsc::Receiver<Packet>,
                input_rx: mpsc::Receiver<Packet>)
                -> thread::JoinHandle<()> {
        info!(self.log, "booting domain"; "nodes" => self.nodes.iter().count());
        let name: usize = self.nodes.values().next().unwrap().borrow().domain().into();
        thread::Builder::new()
            .name(format!("domain{}", name))
            .spawn(move || {
                let (inject_tx, inject_rx) = mpsc::sync_channel(1);
                let (back_tx, back_rx) = mpsc::channel();

                // construct select so we can receive on all channels at the same time
                let sel = mpsc::Select::new();
                let mut rx_handle = sel.handle(&rx);
                let mut inject_rx_handle = sel.handle(&inject_rx);
                let mut back_rx_handle = sel.handle(&back_rx);
                let mut input_rx_handle = sel.handle(&input_rx);

                unsafe {
                    // select is currently not fair, but tries in order
                    // first try inject, because it'll complete a replay
                    inject_rx_handle.add();
                    // then see if there are outstanding replay requests
                    back_rx_handle.add();
                    // then see if there's new data from our ancestors
                    rx_handle.add();
                    // and *then* see if there's new base node input
                    input_rx_handle.add();
                }

                self.inject_tx = Some(inject_tx);

                self.total_time.start();
                self.total_ptime.start();
                loop {
                    self.wait_time.start();
                    let id = sel.wait();
                    self.wait_time.stop();

                    let m = if id == rx_handle.id() {
                        rx_handle.recv()
                    } else if id == inject_rx_handle.id() {
                        inject_rx_handle.recv()
                    } else if id == back_rx_handle.id() {
                        back_rx_handle.recv()
                    } else if id == input_rx_handle.id() {
                        let m = input_rx_handle.recv();
                        debug_assert!(m.is_err() || m.as_ref().unwrap().is_regular());
                        if let Ok(ref p) = m {
                            p.trace(PacketEvent::ExitInputChannel);
                        }
                        m
                    } else {
                        unreachable!()
                    };

                    match m {
                        Err(_) => break,
                        Ok(Packet::Quit) => break,
                        // Ok(Packet::RequestUnboundedTx(ack)) => {
                        //    ack.send(back_tx.clone().into()).unwrap();
                        // }
                        Ok(m) => self.handle(m),
                    }
                }
            })
            .unwrap()
    }
}<|MERGE_RESOLUTION|>--- conflicted
+++ resolved
@@ -334,19 +334,10 @@
         assert!(!messages.is_empty());
 
         let mut egress_messages = HashMap::new();
-<<<<<<< HEAD
         let ts = if let Some(&Packet::Transaction {
                                   state: ref ts @ TransactionState::Committed(..), ..
                               }) = messages.iter().next() {
             ts.clone()
-=======
-        let (ts, tracer) = if let Some(&Packet::Transaction {
-                                           state: ref ts @ TransactionState::Committed(..),
-                                           ref tracer,
-                                           ..
-                                       }) = messages.iter().next() {
-            (ts.clone(), tracer.clone())
->>>>>>> 05715581
         } else {
             unreachable!();
         };
