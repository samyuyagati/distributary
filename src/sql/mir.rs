--- conflicted
+++ resolved
@@ -7,15 +7,9 @@
 use ops::join::JoinType;
 
 use nom_sql::{Column, ColumnSpecification, ConditionBase, ConditionExpression, ConditionTree,
-<<<<<<< HEAD
-              Literal, Operator, TableKey, SqlQuery};
-use nom_sql::{SelectStatement, LimitClause, OrderClause};
-use sql::query_graph::{QueryGraph, QueryGraphEdge, OutputColumn, CONTEXT};
-=======
               Literal, Operator, SqlQuery, TableKey};
 use nom_sql::{LimitClause, OrderClause, SelectStatement};
-use sql::query_graph::{OutputColumn, QueryGraph, QueryGraphEdge, JoinRef};
->>>>>>> e6183f7d
+use sql::query_graph::{OutputColumn, QueryGraph, QueryGraphEdge, JoinRef, CONTEXT};
 
 use slog;
 use std::collections::{HashMap, HashSet};
@@ -1281,64 +1275,6 @@
             // a new join chain is started for the current predicate. And we assume that
             // a future predicate will bring these chains together.
             let mut join_nodes: Vec<MirNodeRef> = Vec::new();
-<<<<<<< HEAD
-            let mut joined_tables = HashSet::new();
-            let mut sorted_edges: Vec<(&(String, String), &QueryGraphEdge)> =
-                qg.edges.iter().collect();
-            // Sort the edges to ensure deterministic join order.
-            sorted_edges.sort_by(|&(a, _), &(b, _)| {
-                let src_ord = a.0.cmp(&b.0);
-                if src_ord == Ordering::Equal {
-                    a.1.cmp(&b.1)
-                } else {
-                    src_ord
-                }
-            });
-            let mut prev_node = None;
-
-            for &(&(ref src, ref dst), edge) in &sorted_edges {
-                let mut jns = Vec::new();
-                let (join_type, jps) = match *edge {
-                    // Edge represents a LEFT JOIN
-                    QueryGraphEdge::LeftJoin(ref jps) => {
-                        (JoinType::Left, jps)
-                    }
-                    // Edge represents a JOIN
-                    QueryGraphEdge::Join(ref jps) => {
-                        (JoinType::Inner, jps)
-                    }
-                    // Edge represents a GROUP BY, which we handle later
-                    QueryGraphEdge::GroupBy(_) => continue,
-                };
-
-                let (left_node, right_node) =
-                            pick_join_columns(src, dst, prev_node, &joined_tables);
-
-                let mut prev_join = right_node;
-                for jp in jps.into_iter() {
-                    let cur_join = self.make_join_node(
-                        &format!("q_{:x}_n{}", qg.signature().hash, new_node_count),
-                        jp,
-                        left_node.clone(),
-                        prev_join.clone(),
-                        join_type.clone(),
-                    );
-
-                    prev_join = cur_join.clone();
-                    new_node_count+=1;
-                    jns.push(cur_join);
-                }
-
-                // bookkeeping (shared between both join types)
-                prev_node = Some(jns.last().unwrap().clone());
-                join_nodes.extend(jns);
-
-                // we've now joined both tables
-                joined_tables.insert(src);
-                joined_tables.insert(dst);
-            }
-
-=======
             {
                 let mut join_chains = Vec::new();
 
@@ -1402,7 +1338,6 @@
                 None => None,
             };
 
->>>>>>> e6183f7d
             // 2. Get columns used by each predicate. This will be used to check
             // if we need to reorder predicates before group_by nodes.
             let mut column_to_predicates: HashMap<Column, Vec<&ConditionExpression>> = HashMap::new();
