--- conflicted
+++ resolved
@@ -88,16 +88,6 @@
 pub struct ControllerBuilder {
     config: ControllerConfig,
     listen_addr: IpAddr,
-<<<<<<< HEAD
-=======
-    heartbeat_every: Duration,
-    healthcheck_every: Duration,
-    nworkers: usize,
-    local_workers: usize,
-    internal_port: u16,
-    external_port: u16,
-    checktable_port: u16,
->>>>>>> d7b28cb5
     log: slog::Logger,
 }
 impl Default for ControllerBuilder {
@@ -105,21 +95,7 @@
         Self {
             config: ControllerConfig::default(),
             listen_addr: "127.0.0.1".parse().unwrap(),
-<<<<<<< HEAD
             log: slog::Logger::root(slog::Discard, o!()),
-=======
-            heartbeat_every: Duration::from_secs(1),
-            healthcheck_every: Duration::from_secs(10),
-            internal_port: if cfg!(test) { 0 } else { 8000 },
-            checktable_port: if cfg!(test) { 0 } else { 8500 },
-            external_port: if cfg!(test) { 0 } else { 9000 },
-            nworkers: 0,
-            #[cfg(test)]
-            local_workers: 2,
-            #[cfg(not(test))]
-            local_workers: 0,
-            log,
->>>>>>> d7b28cb5
         }
     }
 }
@@ -172,7 +148,7 @@
 
     /// Set the number of worker threads to spin up in local mode (when nworkers == 0).
     pub fn set_local_workers(&mut self, workers: usize) {
-        self.local_workers = workers;
+        self.config.local_workers = workers;
     }
 
     #[cfg(test)]
@@ -364,16 +340,11 @@
             true,
         ));
 
-<<<<<<< HEAD
-=======
-        let checktable_addr = SocketAddr::new(builder.listen_addr.clone(), builder.checktable_port);
-        let checktable_addr = checktable::service::CheckTableServer::start(checktable_addr.clone());
->>>>>>> d7b28cb5
         let checktable =
             checktable::CheckTableClient::connect(checktable_addr, client::Options::default())
                 .unwrap();
 
-        let addr = SocketAddr::new(builder.listen_addr.clone(), 0);
+        let addr = SocketAddr::new(listen_addr.clone(), 0);
         let readers: Readers = Arc::default();
         let readers_clone = readers.clone();
         let addr = SocketAddr::new(listen_addr, 0);
@@ -384,19 +355,19 @@
             Worker::serve_reads(read_polling_loop, readers_clone)
         });
 
-<<<<<<< HEAD
+
         let mut materializations = migrate::materialization::Materializations::new(&log);
         if !state.config.partial_enabled {
             materializations.disable_partial()
         }
-=======
+
         let cc = Arc::new(ChannelCoordinator::new());
-        assert!((builder.nworkers == 0) ^ (builder.local_workers == 0));
-        let local_pool = if builder.nworkers == 0 {
+        assert!((state.config.nworkers == 0) ^ (state.config.local_workers == 0));
+        let local_pool = if state.config.nworkers == 0 {
             Some(
                 ::worker::worker::WorkerPool::new(
-                    builder.local_workers,
-                    &builder.log,
+                    state.config.local_workers,
+                    &log,
                     checktable_addr,
                     cc.clone(),
                 ).unwrap(),
@@ -404,7 +375,6 @@
         } else {
             None
         };
->>>>>>> d7b28cb5
 
         ControllerInner {
             ingredients: g,
@@ -1526,6 +1496,7 @@
     persistence: PersistenceParameters,
     heartbeat_every: Duration,
     healthcheck_every: Duration,
+    local_workers: usize,
     nworkers: usize,
 }
 impl Default for ControllerConfig {
@@ -1541,6 +1512,10 @@
             persistence: Default::default(),
             heartbeat_every: Duration::from_secs(1),
             healthcheck_every: Duration::from_secs(10),
+            #[cfg(test)]
+            local_workers: 2,
+            #[cfg(not(test))]
+            local_workers: 0,
             nworkers: 0,
         }
     }
